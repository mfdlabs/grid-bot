--- conflicted
+++ resolved
@@ -1,17 +1,9 @@
-<<<<<<< HEAD
-﻿using System.Threading.Tasks;
-=======
-﻿using System;
 using System.Threading.Tasks;
-using MFDLabs.Logging;
->>>>>>> 7fd1ca4e
 using MFDLabs.Networking;
 using MFDLabs.Diagnostics;
 using MFDLabs.Instrumentation;
-using MFDLabs.ErrorHandling.Extensions;
 using MFDLabs.Analytics.Google.MetricsProtocol.Client;
 using MFDLabs.Analytics.Google.UniversalAnalytics.Client;
-
 
 namespace MFDLabs.Analytics.Google
 {
@@ -67,9 +59,8 @@
                     source = SystemGlobal.GetMachineId()
                 }, null);
             }
-            catch (Exception ex)
+            catch
             {
-                Logger.Singleton.Warning(ex.ToDetailedString());
             }
         }
 
@@ -84,9 +75,8 @@
                     page_referrer = SystemGlobal.GetMachineId()
                 }, null);
             }
-            catch (Exception ex)
+            catch
             {
-                Logger.Singleton.Warning(ex.ToDetailedString());
             }
         }
 
@@ -104,9 +94,8 @@
                         page_referrer = SystemGlobal.GetMachineId()
                     }, null).ConfigureAwait(false);
             }
-            catch (Exception ex)
+            catch
             {
-                Logger.Singleton.Warning(ex.ToDetailedString());
             }
         }
 
@@ -143,9 +132,8 @@
                         source = SystemGlobal.GetMachineId()
                     }, null).ConfigureAwait(false);
             }
-            catch (Exception ex)
+            catch
             {
-                Logger.Singleton.Warning(ex.ToDetailedString());
             }
         }
 
